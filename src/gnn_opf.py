--- conflicted
+++ resolved
@@ -60,19 +60,11 @@
     return total_loss
 
 
-<<<<<<< HEAD
 def loss_constraints(out, data, branch_powers_ac_line, branch_powers_transformer):
     pb_loss = power_balance_loss(out, data, branch_powers_ac_line, branch_powers_transformer)
     branch_loss = flow_loss(data, branch_powers_ac_line, branch_powers_transformer)
 
     return pb_loss + branch_loss
-=======
-def loss_constraints(out, data, type):
-    vmin = data['bus'].x[:, 2]
-    vmax = data['bus'].x[:, 3]
-    vm_pred = out['bus'][:, 1]
-    pass
->>>>>>> d065b406
 
 
 # Initialise the model.
@@ -90,28 +82,23 @@
     model.train()
 
 for data in training_loader:
-<<<<<<< HEAD
-    # print(data)
-=======
     #print(data)
->>>>>>> d065b406
     optimizer.zero_grad()
     out = model(data.x_dict, data.edge_index_dict)
 
-    print(out['bus'])
+    #print(out['bus'])
 
-    # # Bound constraints (6) and (7) from CANOS
-    # enforce_bound_constraints(out, data)
+    # Bound constraints (6) and (7) from CANOS
+    enforce_bound_constraints(out, data)
     
-    # branch_powers_ac_line = compute_branch_powers(out, data, 'ac_line')
-    # branch_powers_transformer = compute_branch_powers(out, data, 'transformer')
+    branch_powers_ac_line = compute_branch_powers(out, data, 'ac_line')
+    branch_powers_transformer = compute_branch_powers(out, data, 'transformer')
 
 
 
-    # loss_supervised = compute_loss_supervised(out, data, branch_powers_ac_line, branch_powers_transformer)
+    loss_supervised = compute_loss_supervised(out, data, branch_powers_ac_line, branch_powers_transformer)
     # #print(out['generator'].shape)
 
-<<<<<<< HEAD
     loss_constraint = loss_constraints(out, data, branch_powers_ac_line, branch_powers_transformer)
 
     loss_total = loss_supervised + 0.1*loss_constraint
@@ -119,9 +106,3 @@
     print(f"Loss: {loss_supervised}")
     loss_supervised.backward()
     optimizer.step()
-=======
-    # print(f"Loss: {loss_supervised}")
-    # loss_supervised.backward()
-    # optimizer.step()
-    break
->>>>>>> d065b406
