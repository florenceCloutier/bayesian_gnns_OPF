import torch
from torch import Tensor
from torch import nn
from typing import Tuple, Union
from collections import OrderedDict

from torch_geometric.nn import MessagePassing
from torch_geometric.nn.dense.linear import Linear
from torch_geometric.typing import Adj, OptPairTensor, PairTensor

from .bayesian_linear import BayesianLinear


class GNEncoder(MessagePassing):

    def __init__(
        self,
        in_channels: Union[int, Tuple[int, int]],
        hidden_size: int,
        aggr: str = "add",
        dropout_rate=0.5,
        use_dropout=False,
        use_va=False,
    ):
        super().__init__(aggr=aggr)

        self.in_channels = in_channels
        self.hidden_size = hidden_size
        self.use_dropout = use_dropout
        self.use_va = use_va
        self.dropout_rate = dropout_rate

        if isinstance(in_channels, int):
            in_channels = (in_channels, in_channels)

        self.LinearLayer: nn.Module = BayesianLinear if use_va else Linear

        self.edge_mlp = None
        self.node_mlp = nn.Sequential(
<<<<<<< HEAD
            self.LinearLayer(-1, hidden_size), 
            nn.ReLU(), 
=======
            LinearLayer(in_channels[1], hidden_size), 
>>>>>>> 2855726b
            nn.Dropout(p=dropout_rate) if use_dropout else nn.Identity(),
            self.LinearLayer(hidden_size, hidden_size)
        )
        self.edge_embedding = nn.Parameter(torch.randn(1, hidden_size))
        self.updated_edge_attr = Tensor()

        self.reset_parameters()

    def reset_parameters(self):
        super().reset_parameters()
        if self.edge_mlp:
            for layer in self.edge_mlp.children():
<<<<<<< HEAD
                if hasattr(layer, 'reset_parameters'):
=======
                if hasattr(layer, "reset_parameters"):
>>>>>>> 2855726b
                    layer.reset_parameters()
        for layer in self.node_mlp.children():
            if hasattr(layer, "reset_parameters"):
                layer.reset_parameters()
    
    def _initialize_edge_mlp(self, edge_attr):
        device = torch.device("cuda" if torch.cuda.is_available() else "cpu")
        self.edge_mlp = nn.Sequential(
                self.LinearLayer(edge_attr.shape[-1], self.hidden_size), 
                nn.ReLU(), 
                nn.Dropout(p=self.dropout_rate) if self.use_dropout else nn.Identity(),
                self.LinearLayer(self.hidden_size, self.hidden_size)
            ).to(device)

        # Load lazy layers
        with torch.no_grad():
            _ = self.edge_mlp(edge_attr)

    def forward(self, x: Union[Tensor, OptPairTensor], edge_index: Adj, edge_attr: Tensor) -> Tuple[Tensor, Tensor]:
        """
        Forward pass of the GN encoder.

        Args:
            x: Node features [num_nodes, node_input_size]
            edge_index: Graph connectivity [2, num_edges]
            edge_attr: Edge features [num_edges, edge_input_size]

        Returns:
            Tuple of:
            - Updated node features [num_nodes, hidden_size]
            - Updated edge features [num_edges, hidden_size]
        """
        if isinstance(x, Tensor):
            x = (x, x)
        
        if edge_attr is not None and self.edge_mlp is None:
            self._initialize_edge_mlp(edge_attr)

        if edge_attr is None:
            self.edge_mlp = None

        node_features = self.propagate(edge_index=edge_index, x=x, edge_attr=edge_attr)

        return node_features, self.updated_edge_attr

    def message(self, x_j: Tensor, edge_attr: Tensor, edge_index: Adj) -> Tensor:
        """
        Constructs messages from source nodes and edges.
        """
        if edge_attr is None:
            num_edges = edge_index.size(1)
            self.updated_edge_attr = self.edge_embedding.repeat(num_edges, 1)
        else:
            self.updated_edge_attr = self.edge_mlp(edge_attr)
        return self.updated_edge_attr

    def update(self, aggr_out: Tensor, x: PairTensor) -> Tensor:
        """
        Updates node features using the aggregated messages.
        """
        return self.node_mlp(x[1])
    
    def kl_loss(self):
        """Calculate total KL divergence for the module"""
        assert self.use_va, "Trying to get kl_loss when not using va"
        kl_loss_total = 0.0
        if self.edge_mlp:
            for layer in self.edge_mlp.children():
                if hasattr(layer, "kl_loss"):
                    kl_loss_total = kl_loss_total + layer.kl_loss()
        for layer in self.node_mlp.children():
            if hasattr(layer, "kl_loss"):
                kl_loss_total = kl_loss_total + layer.kl_loss()

        return kl_loss_total

<<<<<<< HEAD
    def state_dict(self, *args, **kwargs):
        """Custom state_dict to handle uninitialized edge_mlp"""
        # Create an empty state dict
        state = OrderedDict()
        
        # Add parameters from node_mlp if initialized
        try:
            node_state = self.node_mlp.state_dict(*args, **kwargs)
            for key, value in node_state.items():
                state[f'node_mlp.{key}'] = value
        except Exception as e:
            print(f"Warning: Could not get state dict for node_mlp: {e}")
            
        # Add parameters from edge_mlp only if it exists and is initialized
        if self.edge_mlp is not None:
            try:
                edge_state = self.edge_mlp.state_dict(*args, **kwargs)
                for key, value in edge_state.items():
                    state[f'edge_mlp.{key}'] = value
            except Exception as e:
                print(f"Warning: Could not get state dict for edge_mlp: {e}")
                
        return state

    def load_state_dict(self, state_dict, strict=True):
        """Custom load_state_dict to handle missing edge_mlp parameters"""
        if strict:
            # If edge_mlp parameters are missing, check if edge_mlp is None
            missing_keys = set(self.state_dict().keys()) - set(state_dict.keys())
            if missing_keys and not all(k.startswith('edge_mlp') for k in missing_keys):
                raise RuntimeError(f"Missing key(s) in state_dict: {missing_keys}")
        return super().load_state_dict(state_dict, strict=False)
    
=======
    def _load_from_state_dict(self, state_dict, prefix, *args, **kwargs):
        edge_state_dict = state_dict.get(prefix + 'edge_mlp', None)
        if edge_state_dict:
            self.edge_mlp._load_from_state_dict(edge_state_dict, prefix + 'edge_mlp.', *args, **kwargs)
        else:
            self.edge_mlp = None
        
        super()._load_from_state_dict(state_dict, prefix, *args, **kwargs)
>>>>>>> 2855726b
<|MERGE_RESOLUTION|>--- conflicted
+++ resolved
@@ -33,16 +33,11 @@
         if isinstance(in_channels, int):
             in_channels = (in_channels, in_channels)
 
-        self.LinearLayer: nn.Module = BayesianLinear if use_va else Linear
+        LinearLayer: nn.Module = BayesianLinear if use_va else Linear
 
         self.edge_mlp = None
         self.node_mlp = nn.Sequential(
-<<<<<<< HEAD
-            self.LinearLayer(-1, hidden_size), 
-            nn.ReLU(), 
-=======
             LinearLayer(in_channels[1], hidden_size), 
->>>>>>> 2855726b
             nn.Dropout(p=dropout_rate) if use_dropout else nn.Identity(),
             self.LinearLayer(hidden_size, hidden_size)
         )
@@ -55,11 +50,7 @@
         super().reset_parameters()
         if self.edge_mlp:
             for layer in self.edge_mlp.children():
-<<<<<<< HEAD
-                if hasattr(layer, 'reset_parameters'):
-=======
                 if hasattr(layer, "reset_parameters"):
->>>>>>> 2855726b
                     layer.reset_parameters()
         for layer in self.node_mlp.children():
             if hasattr(layer, "reset_parameters"):
@@ -136,41 +127,6 @@
 
         return kl_loss_total
 
-<<<<<<< HEAD
-    def state_dict(self, *args, **kwargs):
-        """Custom state_dict to handle uninitialized edge_mlp"""
-        # Create an empty state dict
-        state = OrderedDict()
-        
-        # Add parameters from node_mlp if initialized
-        try:
-            node_state = self.node_mlp.state_dict(*args, **kwargs)
-            for key, value in node_state.items():
-                state[f'node_mlp.{key}'] = value
-        except Exception as e:
-            print(f"Warning: Could not get state dict for node_mlp: {e}")
-            
-        # Add parameters from edge_mlp only if it exists and is initialized
-        if self.edge_mlp is not None:
-            try:
-                edge_state = self.edge_mlp.state_dict(*args, **kwargs)
-                for key, value in edge_state.items():
-                    state[f'edge_mlp.{key}'] = value
-            except Exception as e:
-                print(f"Warning: Could not get state dict for edge_mlp: {e}")
-                
-        return state
-
-    def load_state_dict(self, state_dict, strict=True):
-        """Custom load_state_dict to handle missing edge_mlp parameters"""
-        if strict:
-            # If edge_mlp parameters are missing, check if edge_mlp is None
-            missing_keys = set(self.state_dict().keys()) - set(state_dict.keys())
-            if missing_keys and not all(k.startswith('edge_mlp') for k in missing_keys):
-                raise RuntimeError(f"Missing key(s) in state_dict: {missing_keys}")
-        return super().load_state_dict(state_dict, strict=False)
-    
-=======
     def _load_from_state_dict(self, state_dict, prefix, *args, **kwargs):
         edge_state_dict = state_dict.get(prefix + 'edge_mlp', None)
         if edge_state_dict:
@@ -178,5 +134,4 @@
         else:
             self.edge_mlp = None
         
-        super()._load_from_state_dict(state_dict, prefix, *args, **kwargs)
->>>>>>> 2855726b
+        super()._load_from_state_dict(state_dict, prefix, *args, **kwargs)