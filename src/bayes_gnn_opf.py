import torch
import hydra
import wandb

from omegaconf import DictConfig
from torch_geometric.datasets import OPFDataset
from torch_geometric.loader import DataLoader

from models.bayesian_gnn import BayesianGNN, custom_to_hetero
from utils.common import train_eval_models
from utils.loss import voltage_angle_loss, flow_loss, power_balance_loss

@hydra.main(config_path='../cfgs', config_name='bayes_gnn_opf', version_base=None)  
def main(cfg: DictConfig):
    # Load the 14-bus OPFData FullTopology dataset training split and store it in the
    # directory 'data'. Each record is a `torch_geometric.data.HeteroData`.
    train_ds = OPFDataset(cfg.data_dir, case_name=cfg.case_name, split='train')
    eval_ds = OPFDataset(cfg.data_dir, case_name=cfg.case_name, split='val')
    # Batch and shuffle.
    training_loader = DataLoader(train_ds, batch_size=cfg.batch_size, shuffle=True)
    eval_loader = DataLoader(eval_ds, batch_size=cfg.batch_size, shuffle=True)

    device = torch.device("cuda" if torch.cuda.is_available() else "cpu")
    
    # initialize lambdas
    lambdas = {
        "voltage_angle": torch.tensor(0.0, requires_grad=False, device=device),
        "power_balance": torch.tensor(0.0, requires_grad=False, device=device),
        "flow": torch.tensor(0.0, requires_grad=False, device=device),
    }
    
    # constraints
    constraints = {
        "voltage_angle": voltage_angle_loss,
        "flow": flow_loss,
        "power_balance": power_balance_loss
    }
    
    train_data = train_ds[0]
<<<<<<< HEAD

    # Initialize models for ensemble method (if no ensemble method, the is only 1 model)
    models = []
    seed_start = 0 
    for i in range(cfg.num_models_ensemble_method):
        # Set unique random seed
        torch.manual_seed(seed_start + i)
        models.append(custom_to_hetero(BayesianGNN(in_channels=-1, hidden_channels=16, out_channels=2, num_layers=cfg.hidden_dim), train_data.metadata()))
    
    train_eval_models(models, 
=======
    model = custom_to_hetero(BayesianGNN(in_channels=-1, hidden_channels=16, out_channels=2, num_layers=cfg.hidden_dim), train_data.metadata()).to(device)
    train_eval_model(model, 
>>>>>>> 90b3019e
                     training_loader, 
                     eval_loader, 
                     constraints, 
                     lambdas, 
                     device,
                     cfg.checkpoint_path,
                     rho=cfg.rho,
                     beta=cfg.beta,
                     train_log_interval=cfg.train_log_interval, 
                     epochs=cfg.epochs,
                     num_samples=cfg.num_samples,
                     approx_method=cfg.approx_method)

if __name__ == "__main__":
    wandb.init(entity= "real-lab", project="PGM_bayes_gnn_opf", name="bayes_gnn")
    main()<|MERGE_RESOLUTION|>--- conflicted
+++ resolved
@@ -37,7 +37,6 @@
     }
     
     train_data = train_ds[0]
-<<<<<<< HEAD
 
     # Initialize models for ensemble method (if no ensemble method, the is only 1 model)
     models = []
@@ -45,13 +44,9 @@
     for i in range(cfg.num_models_ensemble_method):
         # Set unique random seed
         torch.manual_seed(seed_start + i)
-        models.append(custom_to_hetero(BayesianGNN(in_channels=-1, hidden_channels=16, out_channels=2, num_layers=cfg.hidden_dim), train_data.metadata()))
+        models.append(custom_to_hetero(BayesianGNN(in_channels=-1, hidden_channels=16, out_channels=2, num_layers=cfg.hidden_dim), train_data.metadata()).to(device))
     
-    train_eval_models(models, 
-=======
-    model = custom_to_hetero(BayesianGNN(in_channels=-1, hidden_channels=16, out_channels=2, num_layers=cfg.hidden_dim), train_data.metadata()).to(device)
-    train_eval_model(model, 
->>>>>>> 90b3019e
+    train_eval_models(models,  
                      training_loader, 
                      eval_loader, 
                      constraints, 
