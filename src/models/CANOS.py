import torch
from torch import Tensor
import torch.nn as nn
from typing import Union, Tuple, Dict

from torch_geometric.typing import Metadata

from layers.encoder import GNEncoder
from layers.processor import ProcessorModule
from layers.decoder import GNDecoder


def to_hetero_with_edges(model: nn.Module, metadata: Metadata) -> nn.Module:
    """
    Custom wrapper to convert a homogeneous GNN to a heterogeneous GNN that handles both
    node and edge feature outputs.

    Args:
        model: Base homogeneous model that returns (node_features, edge_features)
        metadata: Graph metadata (node_types, edge_types, graph_name)
        aggr: Currently only support sum aggr
    """

    class HeteroWrapper(nn.Module):
        def __init__(self):
            super().__init__()
            self.model = model
            node_types, edge_types = metadata

            # Create dict of homogeneous models for each edge type
            self.convs = nn.ModuleDict()
            for edge_type in edge_types:
                self.convs[str(edge_type)] = model.__class__(*model.__init_args__, **model.__init_kwargs__)

        def forward(
            self,
            x_dict: Dict[str, Tensor],
            edge_index_dict: Dict[str, Tensor],
            edge_attr_dict: Dict[str, Tensor],
        ) -> Tuple[Dict[str, Tensor], Dict[str, Tensor]]:
            # Initialize dictionaries for collecting results
            node_features_dict = {node_type: [] for node_type in x_dict.keys()}
            edge_features_dict = {edge_type: None for edge_type in edge_index_dict.keys()}

            # Process each edge type
            for edge_type, edge_index in edge_index_dict.items():
                src_type, _, dst_type = edge_type
                edge_attr = edge_attr_dict.get(edge_type)

                # Apply the corresponding model
                node_features, edge_features = self.convs[str(edge_type)](
                    (x_dict[src_type], x_dict[dst_type]), edge_index, edge_attr
                )

                # Collect results
                node_features_dict[dst_type].append(node_features)
                edge_features_dict[edge_type] = edge_features

            # Aggregate node features from different edge types
            out_dict = {
                node_type: (
                    torch.stack(features).sum(dim=0)
                    if len(features) > 1
                    else features[0] if len(features) == 1 else torch.zeros_like(x_dict[node_type])
                )
                for node_type, features in node_features_dict.items()
            }

            return out_dict, edge_features_dict

        def reset_parameters(self):
            for conv in self.convs.values():
                conv.reset_parameters()
        
        def kl_loss(self):
            kl_loss = 0
            for conv in self.convs.values():
                kl_loss += conv.kl_loss()
            return kl_loss

    # Store initialization arguments
    init_args = tuple()
    init_kwargs = {}
    for param in model.__init__.__code__.co_varnames[1 : model.__init__.__code__.co_argcount]:
        if hasattr(model, param):
            init_kwargs[param] = getattr(model, param)

    model.__init_args__ = init_args
    model.__init_kwargs__ = init_kwargs

    return HeteroWrapper()


class CANOS(torch.nn.Module):
    """
    Complete CANOS architecture with encode-process-decode structure
    """

    def __init__(
        self,
        in_channels: Union[int, Tuple[int, int]],
        hidden_size: int,
        out_channels: int,
        num_message_passing_steps: int,
        metadata: Metadata,
        dropout_rate: float = 0.5,
        use_dropout: bool = False,
        use_va: bool = False,
    ):
        super().__init__()

<<<<<<< HEAD
        self.encoder = to_hetero_with_edges(GNEncoder(in_channels=in_channels, hidden_size=hidden_size), metadata)
        self.processor = ProcessorModule(hidden_size=hidden_size, num_message_passing_steps=num_message_passing_steps, to_hetero=to_hetero_with_edges, metadata=metadata)
        self.decoder = to_hetero_with_edges(GNDecoder(hidden_size=hidden_size, out_channels=out_channels), metadata)
        
        self.in_channels = in_channels
        self.hidden_size = hidden_size
        self.out_channels = out_channels
        self.num_message_passing_steps = num_message_passing_steps
        self.metadata = metadata

    def forward(
        self, x_dict: Dict[str, Tensor], edge_index_dict: Dict[str, Tensor], edge_attr_dict: Dict[str, Tensor]
    ):
=======
        assert not (use_dropout and use_va), "trying to use variational inference with dropout"
        self.use_va = use_va

        self.encoder = to_hetero_with_edges(
            GNEncoder(
                in_channels=in_channels,
                hidden_size=hidden_size,
                dropout_rate=dropout_rate,
                use_dropout=use_dropout,
                use_va=use_va,
            ),
            metadata,
        )
        self.processor = ProcessorModule(
            hidden_size=hidden_size,
            num_message_passing_steps=num_message_passing_steps,
            to_hetero=to_hetero_with_edges,
            metadata=metadata,
            dropout_rate=dropout_rate,
            use_dropout=use_dropout,
            use_va=use_va,
        )
        self.decoder = to_hetero_with_edges(
            GNDecoder(
                hidden_size=hidden_size,
                out_channels=out_channels,
                dropout_rate=dropout_rate,
                use_dropout=use_dropout,
                use_va=use_va,
            ),
            metadata,
        )

    def forward(self, x_dict: Dict[str, Tensor], edge_index_dict: Dict[str, Tensor], edge_attr_dict: Dict[str, Tensor]):
>>>>>>> d7e27670
        # Encode
        latent_nodes, latent_edge_attr = self.encoder(x_dict, edge_index_dict, edge_attr_dict)

        # Process
        latent_nodes, latent_edge_attr = self.processor(latent_nodes, edge_index_dict, latent_edge_attr)

        # Decode
        node_features, _ = self.decoder(latent_nodes, edge_index_dict, latent_edge_attr)

        return node_features
    
<<<<<<< HEAD
    def get_init_kwargs(self):
        """Return initialization arguments for checkpointing."""
        return {
            'in_channels': self.in_channels,
            'hidden_size': self.hidden_size,
            'out_channels': self.out_channels,
            'num_message_passing_steps': self.num_message_passing_steps,
            'metadata': self.metadata,
        }
=======
    def kl_loss(self):
        """Calculate total KL divergence for the module"""
        assert self.use_va, "Trying to get kl_loss when not using va"
        return self.encoder.kl_loss() + self.processor.kl_loss() + self.decoder.kl_loss()
>>>>>>> d7e27670
<|MERGE_RESOLUTION|>--- conflicted
+++ resolved
@@ -109,21 +109,12 @@
     ):
         super().__init__()
 
-<<<<<<< HEAD
-        self.encoder = to_hetero_with_edges(GNEncoder(in_channels=in_channels, hidden_size=hidden_size), metadata)
-        self.processor = ProcessorModule(hidden_size=hidden_size, num_message_passing_steps=num_message_passing_steps, to_hetero=to_hetero_with_edges, metadata=metadata)
-        self.decoder = to_hetero_with_edges(GNDecoder(hidden_size=hidden_size, out_channels=out_channels), metadata)
-        
         self.in_channels = in_channels
         self.hidden_size = hidden_size
         self.out_channels = out_channels
         self.num_message_passing_steps = num_message_passing_steps
         self.metadata = metadata
-
-    def forward(
-        self, x_dict: Dict[str, Tensor], edge_index_dict: Dict[str, Tensor], edge_attr_dict: Dict[str, Tensor]
-    ):
-=======
+        
         assert not (use_dropout and use_va), "trying to use variational inference with dropout"
         self.use_va = use_va
 
@@ -158,7 +149,6 @@
         )
 
     def forward(self, x_dict: Dict[str, Tensor], edge_index_dict: Dict[str, Tensor], edge_attr_dict: Dict[str, Tensor]):
->>>>>>> d7e27670
         # Encode
         latent_nodes, latent_edge_attr = self.encoder(x_dict, edge_index_dict, edge_attr_dict)
 
@@ -170,7 +160,6 @@
 
         return node_features
     
-<<<<<<< HEAD
     def get_init_kwargs(self):
         """Return initialization arguments for checkpointing."""
         return {
@@ -180,9 +169,7 @@
             'num_message_passing_steps': self.num_message_passing_steps,
             'metadata': self.metadata,
         }
-=======
     def kl_loss(self):
         """Calculate total KL divergence for the module"""
         assert self.use_va, "Trying to get kl_loss when not using va"
-        return self.encoder.kl_loss() + self.processor.kl_loss() + self.decoder.kl_loss()
->>>>>>> d7e27670
+        return self.encoder.kl_loss() + self.processor.kl_loss() + self.decoder.kl_loss()