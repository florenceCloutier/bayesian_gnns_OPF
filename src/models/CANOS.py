--- conflicted
+++ resolved
@@ -114,19 +114,6 @@
     ):
         super().__init__()
         
-<<<<<<< HEAD
-        # Store initialization arguments
-        init_args = tuple()
-        init_kwargs = {}
-        for param in self.__init__.__code__.co_varnames[1 : self.__init__.__code__.co_argcount]:
-            if hasattr(self, param):
-                init_kwargs[param] = getattr(self, param)
-
-        self.__init_args__ = init_args
-        self.__init_kwargs__ = init_kwargs
-
-        assert not (use_dropout and use_va), "trying to use variational inference with dropout"
-=======
         assert not (use_dropout and use_va), "trying to use variational inference with dropout"
         self.in_channels = in_channels
         self.hidden_size = hidden_size
@@ -135,7 +122,6 @@
         self.metadata = metadata
         self.dropout_rate = dropout_rate
         self.use_dropout = use_dropout
->>>>>>> 2855726b
         self.use_va = use_va
 
         self.encoder = to_hetero_with_edges(
@@ -199,13 +185,10 @@
         node_features, _ = self.decoder(latent_nodes, edge_index_dict, latent_edge_attr)
 
         return node_features
-<<<<<<< HEAD
-=======
     
     def get_init_kwargs(self):
         """Return initialization arguments for checkpointing."""
         return self.__init_kwargs__
->>>>>>> 2855726b
         
     def kl_loss(self):
         """Calculate total KL divergence for the module"""
@@ -213,8 +196,5 @@
         return self.encoder.kl_loss() + self.processor.kl_loss() + self.decoder.kl_loss()
     
     def get_init_kwargs(self):
-<<<<<<< HEAD
-=======
         """Return initialization arguments for checkpointing."""
->>>>>>> 2855726b
         return self.__init_kwargs__