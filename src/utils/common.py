--- conflicted
+++ resolved
@@ -34,16 +34,10 @@
     # training loop
     for _ in range(epochs):
         model.train()
-<<<<<<< HEAD
-        lambdas = learning_step(model, optimizer, batch_size, training_loader, eval_loader, lambdas, constraints, rho, train_log_interval, checkpoint_interval, checkpoint_path, device=device) #lr_scheduler, 
-
-def learning_step(model, optimizer, batch_size, data_loader, eval_loader, lambdas, constraints, rho, train_log_interval, checkpoint_interval, checkpoint_path, device): # lr_scheduler, 
-=======
-        lambdas = learning_step(model, optimizer, num_samples, approx_method, training_loader, eval_loader, lambdas, constraints, rho, beta, train_log_interval, device=device) #lr_scheduler, 
-
-def learning_step(model, optimizer, num_samples, approx_method, data_loader, eval_loader, lambdas, constraints, rho, beta, train_log_interval, device): # lr_scheduler, 
+        lambdas = learning_step(model, optimizer, num_samples, approx_method, training_loader, eval_loader, lambdas, constraints, rho, beta, train_log_interval, checkpoint_interval, checkpoint_path, device=device) #lr_scheduler, 
+
+def learning_step(model, optimizer, num_samples, approx_method, data_loader, eval_loader, lambdas, constraints, rho, beta, train_log_interval, checkpoint_interval, checkpoint_path, device): # lr_scheduler, 
     batch_size = data_loader.batch_size
->>>>>>> d7e27670
     for batch_idx, data in enumerate(data_loader):
         data = data.to(device)
         optimizer.zero_grad()
@@ -143,9 +137,6 @@
     with torch.no_grad():
         for data in eval_loader:
             data = data.to(device)
-<<<<<<< HEAD
-            out = model(data.x_dict, data.edge_index_dict, data.edge_attr_dict)
-=======
 
             kl_loss = None
           
@@ -160,7 +151,6 @@
                 out = model(data.x_dict, data.edge_index_dict, data.edge_attr_dict)
                 predictive_variance = None
 
->>>>>>> d7e27670
             enforce_bound_constraints(out, data)
             
             branch_powers_ac_line = compute_branch_powers(out, data, 'ac_line', device)
