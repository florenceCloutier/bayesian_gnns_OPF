import torch
import wandb

from utils.loss import enforce_bound_constraints, compute_branch_powers, compute_loss_supervised, compute_loss_contraints, cost, BRANCH_FEATURE_INDICES
from utils.metrics import compute_metrics


"""
Training loop
Hyperparameters from CANOS 
"""
def train_eval_models(models, 
                training_loader,
                eval_loader,
                constraints,
                lambdas,
                device,
                checkpoint_path,
                rho=0.0001,
                beta=0.001,
                train_log_interval=100,
                checkpoint_interval=10000,
                epochs=100,
                num_samples=10,
                approx_method="variational_inference"
    ):
    
    optimizers = []
    for model in models:
        with torch.no_grad(): # Initialize lazy modules.
            optimizers.append(torch.optim.Adam(model.parameters()))

    # lr_scheduler = LambdaLR(optimizer, lr_lambda=lambda step: learning_rate_schedule(step, warmup_steps, initial_learning_rate, peak_learning_rate, transition_steps, decay_rate, final_learning_rate))

    # training loop
    for _ in range(epochs):
        lambdas = learning_step(models, optimizers, num_samples, approx_method, training_loader, eval_loader, lambdas, constraints, rho, beta, train_log_interval, checkpoint_interval, checkpoint_path, device=device) #lr_scheduler, 

def learning_step(models, optimizers, num_samples, approx_method, data_loader, eval_loader, lambdas, constraints, rho, beta, train_log_interval, checkpoint_interval, checkpoint_path, device): # lr_scheduler, 
    for model in models:
        model.train()

    batch_size = data_loader.batch_size
    for batch_idx, data in enumerate(data_loader):
        ensemble_outs = []
        branch_powers_ac_line = []
        branch_powers_transformer = []
        L_supervised = []
        data = data.to(device)
        
        for model_idx, model in enumerate(models):
            optimizer = optimizers[model_idx]
            optimizer.zero_grad()

            # forward pass
            ensemble_outs.append(model(data.x_dict, data.edge_index_dict, data.edge_attr_dict))

            # Bound constraints (6) and (7) from CANOS
            enforce_bound_constraints(ensemble_outs[model_idx], data)

            # compute branch powers
            branch_powers_ac_line.append(compute_branch_powers(ensemble_outs[model_idx], data, 'ac_line', device))
            branch_powers_transformer.append(compute_branch_powers(ensemble_outs[model_idx], data, 'transformer', device))

            # supervised loss
            L_supervised.append(compute_loss_supervised(ensemble_outs[model_idx], data, branch_powers_ac_line[model_idx], branch_powers_transformer[model_idx]))

            # constraint losses
            violation_degrees, L_constraints = compute_loss_contraints(constraints, ensemble_outs[model_idx], data, branch_powers_ac_line[model_idx], branch_powers_transformer[model_idx], lambdas, device)
            
            # Total loss
            total_loss = L_supervised[model_idx] + 0.1 * L_constraints

            kl_loss = None
            if approx_method == "variational_inference":
                kl_loss = model.kl_loss()*beta / batch_size
                total_loss += kl_loss
            
            # Backprop and optimization
            total_loss.backward()
            optimizer.step()
            # lr_scheduler.step()
            print(f"Total loss: {total_loss}")
        
        # Log metrics at intervals
        if batch_idx % train_log_interval == 0 and batch_idx != 0:
            ensemble_avg_out = {}
            for key in ensemble_outs[0].keys():
                stacked_tensors = torch.stack([d[key] for d in ensemble_outs], dim=0)
                ensemble_avg_out[key] = stacked_tensors.mean(dim=0)

            branch_powers_ac_line_ens = compute_branch_powers(ensemble_avg_out, data, 'ac_line', device)
            branch_powers_transformer_ens = compute_branch_powers(ensemble_avg_out, data, 'transformer', device)
            
            # supervised loss
            L_supervised = compute_loss_supervised(ensemble_avg_out, data, branch_powers_ac_line_ens, branch_powers_transformer_ens)

            # constraint losses
            violation_degrees, L_constraints = compute_loss_contraints(constraints, ensemble_avg_out, data, branch_powers_ac_line_ens, branch_powers_transformer_ens, lambdas, device)
                
            total_loss = L_supervised + 0.1 * L_constraints
            
            metrics = compute_metrics(data, branch_powers_ac_line_ens, branch_powers_transformer_ens, violation_degrees, "train")
            metrics['train_loss'] = total_loss.item()
            metrics['training_cost'] = cost(ensemble_avg_out, data).mean().item()
            if kl_loss is not None:
                metrics['val_kl_loss'] = kl_loss.item()
            
            eval_metrics = evaluate_models(models, eval_loader, constraints, beta, lambdas, device, num_samples, approx_method)
            metrics.update(eval_metrics)
            wandb.log(metrics)
        
        if batch_idx % checkpoint_interval == 0:
            model_init_kwargs = model.get_init_kwargs()
            model_state_dict = model.state_dict()
            torch.save(
                {
                    'model_state_dict': model_state_dict,
                    'model_init_kwargs': model_init_kwargs,
                },
                checkpoint_path
            )
        
    # compute the violation degrees
    model.eval()
<<<<<<< HEAD
    violation_degrees = {k: 0.0 for k in constraints.keys()}
    for batch_idx, data in enumerate(data_loader):
        ensemble_outs = []
        for model_idx, model in enumerate(models):
            data = data.to(device)
            ensemble_outs.append(model(data.x_dict, data.edge_index_dict))
        
        ensemble_avg_out = {}
        for key in ensemble_outs[0].keys():
            stacked_tensors = torch.stack([d[key] for d in ensemble_outs], dim=0)
            ensemble_avg_out[key] = stacked_tensors.mean(dim=0)
        
        branch_powers_ac_line_ens = compute_branch_powers(ensemble_avg_out, data, 'ac_line', device)
        branch_powers_transformer_ens = compute_branch_powers(ensemble_avg_out, data, 'transformer', device)
        
        individual_violations, _ = compute_loss_contraints(constraints, ensemble_avg_out, data, branch_powers_ac_line, branch_powers_transformer, lambdas, device)      

        for name, _ in constraints.items():  
            violation_degrees[name] += individual_violations[name]
=======
    with torch.no_grad():
        violation_degrees = {k: 0.0 for k in constraints.keys()}
        for batch_idx, data in enumerate(data_loader):
            data = data.to(device)

            out = model(data.x_dict, data.edge_index_dict, data.edge_attr_dict)

            # Bound constraints (6) and (7) from CANOS
            enforce_bound_constraints(out, data)

            # compute branch powers
            branch_powers_ac_line = compute_branch_powers(out, data, 'ac_line', device)
            branch_powers_transformer = compute_branch_powers(out, data, 'transformer', device)

            for name, constraint_fn in constraints.items():
                if name == "power_balance":
                    violation = constraint_fn(out, data, branch_powers_ac_line, branch_powers_transformer, device)
                elif name == "flow":
                    violation = constraint_fn(data, branch_powers_ac_line, branch_powers_transformer)
                else:
                    violation = constraint_fn(out, data)
                violation_degrees[name] += violation
>>>>>>> 2855726b

    # update lambdas
    for name in lambdas.keys():
        lambdas[name] = lambdas[name] + rho * (violation_degrees[name].detach()/len(data_loader)) # detach ensures no gradient tracking

    return lambdas

def evaluate_models(models, eval_loader, constraints, beta, lambdas, device, num_samples, approx_method):
    for model in models:
        model.eval()
    batch_metrics = [] # Logging metrics
    batch_size = eval_loader.batch_size
    
    with torch.no_grad():
        for data in eval_loader:
            ensemble_outs = []
            branch_powers_ac_line = []
            branch_powers_transformer = []
            l_supervised = []
            l_constraints_arr = []

            kl_loss = None
            predictive_variance = None
            
            for model in models:
                data = data.to(device)
                
                if approx_method == "variational_inference":
                    out, predictive_variance = monte_carlo_integration(model, data, num_samples)
                    kl_loss = model.kl_loss()*beta / batch_size
                elif approx_method == "MC_dropout":
                    model.train()
                    out, predictive_variance = monte_carlo_integration(model, data, num_samples)
                    model.eval()
                else:
                    out = model(data.x_dict, data.edge_index_dict, data.edge_attr_dict)
                    predictive_variance = None
                    
                ensemble_outs.append(out)
            
            ensemble_avg_out = {}
            for key in ensemble_outs[0].keys():
                stacked_tensors = torch.stack([d[key] for d in ensemble_outs], dim=0)
                ensemble_avg_out[key] = stacked_tensors.mean(dim=0)

            enforce_bound_constraints(ensemble_avg_out, data)
                
            branch_powers_ac_line = compute_branch_powers(ensemble_avg_out, data, 'ac_line', device)
            branch_powers_transformer = compute_branch_powers(ensemble_avg_out, data, 'transformer', device)
            
            # Compute supervised
            l_supervised = compute_loss_supervised(ensemble_avg_out, data, branch_powers_ac_line, branch_powers_transformer)
            
            # constraint losses
            violation_degrees = {}
            l_constraints = 0.0
            metrics = {}
            for name, constraint_fn in constraints.items():
                if name == "power_balance":
                    violation = constraint_fn(ensemble_avg_out, data, branch_powers_ac_line, branch_powers_transformer, device)
                    metrics['val_power_balance_loss'] = violation
                elif name == "flow":
                    violation = constraint_fn(data, branch_powers_ac_line, branch_powers_transformer)
                    metrics['val_flow_loss'] = violation
                else:
                    violation = constraint_fn(ensemble_avg_out, data)
                    metrics['val_voltage_angle_loss'] = violation
                violation_degrees[name] = violation
                l_constraints += lambdas[name] * violation
        
            l_constraints_arr.append(l_constraints)
            
            # Total loss
            total_loss = l_supervised + 0.1 * l_constraints
            if kl_loss:
                total_loss += kl_loss
            
            # Compute metrics
            metrics = compute_metrics(data, branch_powers_ac_line, branch_powers_transformer, violation_degrees, "val")
            metrics['val_loss'] = total_loss.item()
            metrics['val_cost'] = cost(ensemble_avg_out, data).mean().item()

            if predictive_variance:
                metrics.update({
                    f'predictive_variance_{key}': predictive_variance[key].mean().item()
                    for key in predictive_variance
                })
            
            if kl_loss is not None:
                metrics['val_kl_loss'] = kl_loss.item()
                
            batch_metrics.append(metrics)

    aggregated_metrics = {key: torch.tensor([m[key] for m in batch_metrics]).mean().item() for key in batch_metrics[0]}

    return aggregated_metrics
            
            
def monte_carlo_integration(model, data, num_samples=50):
    predictions = []

    for _ in range(num_samples):
        preds = model(data.x_dict, data.edge_index_dict, data.edge_attr_dict)
        predictions.append(preds)
    
    aggregated_out = {key : torch.stack([pred[key] for pred in predictions]).mean(dim=0)
                      for key in predictions[0]}
    predictive_variance = {key: torch.stack([pred[key] for pred in predictions]).var(dim=0)
                           for key in predictions[0]}
    
    return aggregated_out, predictive_variance<|MERGE_RESOLUTION|>--- conflicted
+++ resolved
@@ -123,27 +123,6 @@
         
     # compute the violation degrees
     model.eval()
-<<<<<<< HEAD
-    violation_degrees = {k: 0.0 for k in constraints.keys()}
-    for batch_idx, data in enumerate(data_loader):
-        ensemble_outs = []
-        for model_idx, model in enumerate(models):
-            data = data.to(device)
-            ensemble_outs.append(model(data.x_dict, data.edge_index_dict))
-        
-        ensemble_avg_out = {}
-        for key in ensemble_outs[0].keys():
-            stacked_tensors = torch.stack([d[key] for d in ensemble_outs], dim=0)
-            ensemble_avg_out[key] = stacked_tensors.mean(dim=0)
-        
-        branch_powers_ac_line_ens = compute_branch_powers(ensemble_avg_out, data, 'ac_line', device)
-        branch_powers_transformer_ens = compute_branch_powers(ensemble_avg_out, data, 'transformer', device)
-        
-        individual_violations, _ = compute_loss_contraints(constraints, ensemble_avg_out, data, branch_powers_ac_line, branch_powers_transformer, lambdas, device)      
-
-        for name, _ in constraints.items():  
-            violation_degrees[name] += individual_violations[name]
-=======
     with torch.no_grad():
         violation_degrees = {k: 0.0 for k in constraints.keys()}
         for batch_idx, data in enumerate(data_loader):
@@ -166,7 +145,6 @@
                 else:
                     violation = constraint_fn(out, data)
                 violation_degrees[name] += violation
->>>>>>> 2855726b
 
     # update lambdas
     for name in lambdas.keys():
