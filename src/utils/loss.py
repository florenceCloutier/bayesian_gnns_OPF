import torch

"""
HeteroData Mapping to Raw OPF Data:
- Nodes:
  * 'bus': Represents buses in the grid, derived from `grid['nodes']`.
    - x: Node features (e.g., voltage magnitude, type).
    - y: Target values (e.g., optimal voltage magnitude and angle).
  * 'generator', 'load', 'shunt': Represent generators, loads, and shunts, respectively.
    - x: Features (e.g., generator limits, load demands).
    - y: Target values (e.g., active/reactive power outputs for generators).

- Edges:
  * (bus, ac_line, bus): Transmission lines between buses, derived from `grid['edges']`.
    - edge_index: Connectivity of buses (source, target).
    - edge_attr: Attributes (e.g., admittance, line limits).
    - edge_label: Target branch power flows (active/reactive power).

  * (bus, transformer, bus): Transformers between buses, similar structure to ac_line.

- Batch Attributes:
  * batch: Specifies which graph each node/edge belongs to in a batched dataset.
  * ptr: Defines graph boundaries in a batched dataset.
"""

# These indices are based on OPF dataset paper: https://arxiv.org/pdf/2406.07234
BRANCH_FEATURE_INDICES = {
    "ac_line": {
        "angmin": 0,
        "angmax": 1,
        "b_fr": 2,
        "b_to": 3,
        "R_ij": 4,
        "X_ij": 5,
        "rate_a": 6,
    },
    "transformer": {
        "angmin": 0,
        "angmax": 1,
        "b_fr": 9,
        "b_to": 10,
        "R_ij": 2,
        "X_ij": 3,
        "rate_a": 4,
        "tap": 7,
        "shift": 8,
    },
}


def enforce_bound_constraints(out, data):
    """
    Bound constraints (6)-(7) from CANOS
    y = sigmoid(y) * (y_upper - y_lower) + y_lower
    """
    vmin = data["bus"].x[:, 2]
    vmax = data["bus"].x[:, 3]
    pmin = data["generator"].x[:, 2]
    pmax = data["generator"].x[:, 3]
    qmin = data["generator"].x[:, 5]
    qmax = data["generator"].x[:, 6]

    out["bus"][:, 1] = torch.sigmoid(out["bus"][:, 1]) * (vmax - vmin) + vmin
    out["generator"][:, 0] = torch.sigmoid(out["generator"][:, 0]) * (pmax - pmin) + pmin
    out["generator"][:, 1] = torch.sigmoid(out["generator"][:, 1]) * (qmax - qmin) + qmin


def compute_branch_powers(out, data, type, device):
    voltage_magnitude = out["bus"][:, 1]  # |V|
    voltage_angle = out["bus"][:, 0]  # theta in radians

    # Compute complex bus voltages
    V = voltage_magnitude * torch.exp(1j * voltage_angle)

    # extract edge attributes
    edge_index = data["bus", type, "bus"].edge_index
    edge_attr = data["bus", type, "bus"].edge_attr

    # Extract branch features
    indices = BRANCH_FEATURE_INDICES[type]
    b_fr = edge_attr[:, indices["b_fr"]]
    b_to = edge_attr[:, indices["b_to"]]
    R_ij = edge_attr[:, indices["R_ij"]]
    X_ij = edge_attr[:, indices["X_ij"]]

    # unified tap ratio and shift initialization
    T_ij = torch.ones(edge_attr.shape[0], dtype=torch.complex64, device=device)
    shift_rad = torch.zeros(edge_attr.shape[0], device=device)

    if type == "transformer":
        tap = edge_attr[:, indices["tap"]]
        shift_rad = edge_attr[:, indices["shift"]]
        T_ij = tap * torch.exp(1j * shift_rad)
    else:
        tap = torch.ones(edge_attr.shape[0], device=device)

    # Series admittance
    Z_ij = R_ij + 1j * X_ij
    Y_ij = 1 / Z_ij

    # Shunt admittance (not 100% about this part, need to double check averaging is right)
    Y_c = 1j * b_fr

    # From and to Buses
    from_bus = edge_index[0]
    to_bus = edge_index[1]

    # Complex voltages
    V_i = V[from_bus]
    V_j = V[to_bus]

    # Voltage products
    Vi_Vj_conj = V_i * V_j.conj()
    Vi_conj_Vj = V_i.conj() * V_j

    # Equation 9 (not sure but i think for ac_line, we set Tij to 1)
    S_ij = (Y_ij + Y_c).conj() * ((voltage_magnitude[from_bus]) ** 2 / tap**2) - Y_ij.conj() * (
        Vi_Vj_conj / T_ij
    )

    # Equation 10
    S_ji = (Y_ij + Y_c).conj() * (voltage_magnitude[to_bus]) ** 2 - Y_ij.conj() * (
        Vi_conj_Vj / T_ij
    ) 

    pf = S_ij.real
    qf = S_ij.imag
    pt = S_ji.real
    qt = S_ji.imag

    return pf, qf, pt, qt


def power_balance_loss(out, data, branch_powers_ac_line, branch_powers_transformer, device):
    """
    Check power balance constraints at each bus (Eq. 8)
    The power in should equal the power demand on each bus.
    Implements violation constraints v_5a, v_5b, v_6a, v_6b.
    """

    def loss(pg, qg, pf, qf, pd, qd, p_shunt, q_shunt):
        # Net injection at from bus
        p_violation = torch.abs(pg - pd - pf - p_shunt)
        q_violation = torch.abs(qg - qd - qf - q_shunt)
        return p_violation.mean(dim=0) + q_violation.mean(dim=0)  # TODO: maybe we get individual means and stack?

    # Generator power injection
    gen_edge_index = data["generator", "generator_link", "bus"].edge_index
    from_gen = gen_edge_index[0]
    to_bus = gen_edge_index[1]
    pg = torch.zeros(out["bus"].shape[0])
    qg = torch.zeros(out["bus"].shape[0])
    pg_sum = torch.bincount(to_bus, weights=out["generator"][from_gen, 0])
    qg_sum = torch.bincount(to_bus, weights=out["generator"][from_gen, 1])
    pg[: pg_sum.shape[0]] = pg_sum
    qg[: qg_sum.shape[0]] = qg_sum

    # Load power demands
    load_edge_index = data["load", "load_link", "bus"].edge_index
    from_load = load_edge_index[0]
    to_bus = load_edge_index[1]
    pd = torch.zeros(out["bus"].shape[0])
    qd = torch.zeros(out["bus"].shape[0])
    pd_sum = torch.bincount(to_bus, weights=data["load"].x[from_load, 0])
    qd_sum = torch.bincount(to_bus, weights=data["load"].x[from_load, 1])
    pd[: pd_sum.shape[0]] = pd_sum
    qd[: qd_sum.shape[0]] = qd_sum

    # Net power injection from branches
    ac_edge_index = data["bus", "ac_line", "bus"].edge_index
    from_bus = ac_edge_index[0]
    pf = torch.zeros(out["bus"].shape[0])
    qf = torch.zeros(out["bus"].shape[0])
    pf_pred_ac_line, qf_pred_ac_line, _, _ = branch_powers_ac_line
    pf_sum = torch.bincount(from_bus, weights=pf_pred_ac_line)
    qf_sum = torch.bincount(from_bus, weights=qf_pred_ac_line)
    pf[: pf_sum.shape[0]] = pf_sum
    qf[: qf_sum.shape[0]] = qf_sum

    transformer_edge_index = data["bus", "transformer", "bus"].edge_index
    from_bus = transformer_edge_index[0]
    pf_pred_transformer, qf_pred_transformer, _, _ = branch_powers_transformer
    pf_sum = torch.bincount(from_bus, weights=pf_pred_transformer, device)
    qf_sum = torch.bincount(from_bus, weights=qf_pred_transformer)
    pf[: pf_sum.shape[0]] += pf_sum
    qf[: qf_sum.shape[0]] += qf_sum

    # Shunt power injection
    shunt_edge_index = data["shunt", "shunt_link", "bus"].edge_index
    from_shunt = shunt_edge_index[0]
    to_bus = shunt_edge_index[1]

    p_shunt = torch.zeros(out["bus"].shape[0])
    q_shunt = torch.zeros(out["bus"].shape[0])
    bs_sum = torch.bincount(to_bus, weights=data["shunt"].x[from_shunt, 0])
    gs_sum = torch.bincount(to_bus, weights=data["shunt"].x[from_shunt, 1])

    p_shunt[: gs_sum.shape[0]] = gs_sum * out["bus"][: bs_sum.shape[0], 1] ** 2
    q_shunt[: bs_sum.shape[0]] = -bs_sum * out["bus"][: bs_sum.shape[0], 0] ** 2

    return loss(pg, qg, pf, qf, pd, qd, p_shunt, q_shunt)


def flow_loss(data, branch_powers_ac_line, branch_powers_transformer):
    """
    Check flow constraints at each branch (Eq. 11)
    Use relu to only penalize if we go over the max.
    Implements violation constraint v_4
    """
    pf_pred_ac_line, qf_pred_ac_line, _, _ = branch_powers_ac_line
    edge_attr = data["bus", "ac_line", "bus"].edge_attr
    rate_a = edge_attr[:, BRANCH_FEATURE_INDICES["ac_line"]["rate_a"]]
    flow_loss_ac = torch.relu(torch.square(pf_pred_ac_line) + torch.square(qf_pred_ac_line) - rate_a)

    pf_pred_transformer, qf_pred_transformer, _, _ = branch_powers_transformer
    edge_attr = data["bus", "transformer", "bus"].edge_attr
    rate_a = edge_attr[:, BRANCH_FEATURE_INDICES["transformer"]["rate_a"]]
    flow_loss_transformer = torch.relu(
        torch.square(pf_pred_transformer) + torch.square(qf_pred_transformer) - torch.square(rate_a)
    )

    return flow_loss_ac.mean(dim=0) + flow_loss_transformer.mean(dim=0)

<<<<<<< HEAD

def voltage_magnitude_loss(out, data):
    """
    Compute violation degrees for voltage magnitude bounds at each bus.
    Returns the violation degrees for buses with out-of-bound voltages.

    Implements violation constraint v_2a
    """

    vmin = data["bus"].x[:, 2]
    vmax = data["bus"].x[:, 3]
    v_hat = out["bus"][:, 1]  # voltage magnitude predictions

    # Satisfiability degrees -> satisfied if sigma(x) <= 0 and smaller means more satisfiability
    sigma_2a_L = vmin - v_hat  # sigma(x) <= 0 => v_hat is bigger than min voltage
    sigma_2a_R = v_hat - vmax  # sigma(x) <= 0 => v_hat is smaller than max voltage

    # using the satisfiability degrees we can now define the violation degrees
    # for ineq constraints => v(x) = max(0, sigma(x))

    violation_degrees = torch.mean(torch.relu(sigma_2a_L) + torch.relu(sigma_2a_R))

    return violation_degrees


def voltage_angle_loss(out, data):
=======
def voltage_angle_loss(out, data):    
>>>>>>> 3b82f8a1
    """
    Check voltage angle constraints at each branch (Eq. 12)
    Use relu to only penalize if we break the constraints.
    Implements violation constraint v_2b
    """
    edge_attr = data["bus", "ac_line", "bus"].edge_attr
    edge_index = data["bus", "ac_line", "bus"].edge_index

    from_bus = edge_index[0]
    to_bus = edge_index[1]

    va_min = edge_attr[:, BRANCH_FEATURE_INDICES["ac_line"]["angmin"]]
    va_max = edge_attr[:, BRANCH_FEATURE_INDICES["ac_line"]["angmax"]]

    # Compute voltage angle difference θ_ij = θ_i - θ_j
    va_diff_ac = out["bus"][from_bus, 0] - out["bus"][to_bus, 0]

    max_loss_ac = torch.relu(va_diff_ac - va_max)
    min_loss_ac = torch.relu(va_min - va_diff_ac)
    va_loss_ac = max_loss_ac + min_loss_ac

    edge_attr = data["bus", "transformer", "bus"].edge_attr
    edge_index = data["bus", "transformer", "bus"].edge_index

    from_bus = edge_index[0]
    to_bus = edge_index[1]

    va_min = edge_attr[:, BRANCH_FEATURE_INDICES["transformer"]["angmin"]]
    va_max = edge_attr[:, BRANCH_FEATURE_INDICES["transformer"]["angmax"]]

    va_diff_tf = out["bus"][from_bus, 0] - out["bus"][to_bus, 0]

    max_loss_transformer = torch.relu(va_diff_tf - va_max)
    min_loss_transformer = torch.relu(va_min - va_diff_tf)
    va_loss_transformer = max_loss_transformer + min_loss_transformer

<<<<<<< HEAD
    return va_loss_ac.mean(dim=0) + va_loss_transformer.mean(dim=0)


def real_power_loss(out, data):
    """
    Compute violation degrees for active power generation limits at each generator.
    Implements violation constraint v_3a.
    """
    p_hat = out["generator"][:, 0]
    pmin = data["generator"].x[:, 2]
    pmax = data["generator"].x[:, 3]

    # Compute satisfiability degrees
    sigma_L = pmin - p_hat  # sigma^L_3a: Violation of lower bound
    sigma_R = p_hat - pmax  # sigma^R_3a: Violation of upper bound

    # Compute violation degrees using ReLU (v_c(sigma) = max(0, sigma))
    violation_L = torch.relu(sigma_L)  # Left violation degree
    violation_R = torch.relu(sigma_R)  # Right violation degree

    # Total violation degree for each generator
    total_violation = violation_L + violation_R

    # Average violation across all generators
    avg_violation = total_violation.mean(dim=0)

    return avg_violation


def reactive_power_loss(out, data):
    """
    Compute violation degrees for reactive power generation limits at each generator.
    Implements violation constraint v_3b
    """
    q_hat = out["generator"][:, 1]
    qmin = data["generator"].x[:, 5]
    qmax = data["generator"].x[:, 6]

    # Compute satisfiability degrees
    sigma_L = qmin - q_hat  # sigma^L_3a: Violation of lower bound
    sigma_R = q_hat - qmax  # sigma^R_3a: Violation of upper bound

    # Compute violation degrees using ReLU (v_c(sigma) = max(0, sigma))
    violation_L = torch.relu(sigma_L)  # Left violation degree
    violation_R = torch.relu(sigma_R)  # Right violation degree

    # Total violation degree for each generator
    total_violation = violation_L + violation_R

    # Average violation across all generators
    avg_violation = total_violation.mean(dim=0)

    return avg_violation


def cost(out, data):
    """
    Function to compute total generator costs.
    """
    pg = out["generator"][:, 0]
    cost_squared = data["generator"].x[:, 8]
    cost_linear = data["generator"].x[:, 9]
    cost_offset = data["generator"].x[:, 10]

    return cost_squared * torch.square(pg) + cost_linear * pg + cost_offset
=======
    return va_loss_ac.mean(dim=0) + va_loss_transformer.mean(dim=0)
>>>>>>> 3b82f8a1
<|MERGE_RESOLUTION|>--- conflicted
+++ resolved
@@ -221,36 +221,7 @@
 
     return flow_loss_ac.mean(dim=0) + flow_loss_transformer.mean(dim=0)
 
-<<<<<<< HEAD
-
-def voltage_magnitude_loss(out, data):
-    """
-    Compute violation degrees for voltage magnitude bounds at each bus.
-    Returns the violation degrees for buses with out-of-bound voltages.
-
-    Implements violation constraint v_2a
-    """
-
-    vmin = data["bus"].x[:, 2]
-    vmax = data["bus"].x[:, 3]
-    v_hat = out["bus"][:, 1]  # voltage magnitude predictions
-
-    # Satisfiability degrees -> satisfied if sigma(x) <= 0 and smaller means more satisfiability
-    sigma_2a_L = vmin - v_hat  # sigma(x) <= 0 => v_hat is bigger than min voltage
-    sigma_2a_R = v_hat - vmax  # sigma(x) <= 0 => v_hat is smaller than max voltage
-
-    # using the satisfiability degrees we can now define the violation degrees
-    # for ineq constraints => v(x) = max(0, sigma(x))
-
-    violation_degrees = torch.mean(torch.relu(sigma_2a_L) + torch.relu(sigma_2a_R))
-
-    return violation_degrees
-
-
-def voltage_angle_loss(out, data):
-=======
 def voltage_angle_loss(out, data):    
->>>>>>> 3b82f8a1
     """
     Check voltage angle constraints at each branch (Eq. 12)
     Use relu to only penalize if we break the constraints.
@@ -287,72 +258,4 @@
     min_loss_transformer = torch.relu(va_min - va_diff_tf)
     va_loss_transformer = max_loss_transformer + min_loss_transformer
 
-<<<<<<< HEAD
-    return va_loss_ac.mean(dim=0) + va_loss_transformer.mean(dim=0)
-
-
-def real_power_loss(out, data):
-    """
-    Compute violation degrees for active power generation limits at each generator.
-    Implements violation constraint v_3a.
-    """
-    p_hat = out["generator"][:, 0]
-    pmin = data["generator"].x[:, 2]
-    pmax = data["generator"].x[:, 3]
-
-    # Compute satisfiability degrees
-    sigma_L = pmin - p_hat  # sigma^L_3a: Violation of lower bound
-    sigma_R = p_hat - pmax  # sigma^R_3a: Violation of upper bound
-
-    # Compute violation degrees using ReLU (v_c(sigma) = max(0, sigma))
-    violation_L = torch.relu(sigma_L)  # Left violation degree
-    violation_R = torch.relu(sigma_R)  # Right violation degree
-
-    # Total violation degree for each generator
-    total_violation = violation_L + violation_R
-
-    # Average violation across all generators
-    avg_violation = total_violation.mean(dim=0)
-
-    return avg_violation
-
-
-def reactive_power_loss(out, data):
-    """
-    Compute violation degrees for reactive power generation limits at each generator.
-    Implements violation constraint v_3b
-    """
-    q_hat = out["generator"][:, 1]
-    qmin = data["generator"].x[:, 5]
-    qmax = data["generator"].x[:, 6]
-
-    # Compute satisfiability degrees
-    sigma_L = qmin - q_hat  # sigma^L_3a: Violation of lower bound
-    sigma_R = q_hat - qmax  # sigma^R_3a: Violation of upper bound
-
-    # Compute violation degrees using ReLU (v_c(sigma) = max(0, sigma))
-    violation_L = torch.relu(sigma_L)  # Left violation degree
-    violation_R = torch.relu(sigma_R)  # Right violation degree
-
-    # Total violation degree for each generator
-    total_violation = violation_L + violation_R
-
-    # Average violation across all generators
-    avg_violation = total_violation.mean(dim=0)
-
-    return avg_violation
-
-
-def cost(out, data):
-    """
-    Function to compute total generator costs.
-    """
-    pg = out["generator"][:, 0]
-    cost_squared = data["generator"].x[:, 8]
-    cost_linear = data["generator"].x[:, 9]
-    cost_offset = data["generator"].x[:, 10]
-
-    return cost_squared * torch.square(pg) + cost_linear * pg + cost_offset
-=======
-    return va_loss_ac.mean(dim=0) + va_loss_transformer.mean(dim=0)
->>>>>>> 3b82f8a1
+    return va_loss_ac.mean(dim=0) + va_loss_transformer.mean(dim=0)