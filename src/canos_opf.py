import torch
import hydra
import wandb

from torch_geometric.nn import GraphConv
from torch_geometric.datasets import OPFDataset
from torch_geometric.loader import DataLoader

from omegaconf import DictConfig

from utils.common import train_eval_models
from utils.loss import flow_loss, voltage_angle_loss, power_balance_loss
from models.CANOS import CANOS


@hydra.main(config_path="../cfgs", config_name="canos", version_base=None)
def main(cfg: DictConfig):
    # Load the 14-bus OPFData FullTopology dataset training split and store it in the
    # directory 'data'. Each record is a `torch_geometric.data.HeteroData`.
    train_ds = OPFDataset(cfg.data_dir, case_name=cfg.case_name, split="train")
    eval_ds = OPFDataset(cfg.data_dir, case_name=cfg.case_name, split="val")
    # Batch and shuffle.
    training_loader = DataLoader(train_ds, batch_size=cfg.batch_size, shuffle=True)
    eval_loader = DataLoader(eval_ds, batch_size=cfg.batch_size, shuffle=True)

    # Initialise the model.
    # data.metadata() here refers to the PyG graph metadata, not the OPFData metadata.
    device = torch.device("cuda" if torch.cuda.is_available() else "cpu")
    data = train_ds[0]

    # initialize lambdas
    lambdas = {
        "voltage_angle": torch.tensor(0.0, requires_grad=False, device=device),
        "power_balance": torch.tensor(0.0, requires_grad=False, device=device),
        "flow": torch.tensor(0.0, requires_grad=False, device=device),
    }

    # constraints
    constraints = {"voltage_angle": voltage_angle_loss, "flow": flow_loss, "power_balance": power_balance_loss}

    use_dropout = cfg.approx_method == "MC_dropout"
    use_va = cfg.approx_method == "variational_inference"

<<<<<<< HEAD
    models = []
    seed_start = 0
    for i in range(cfg.num_models_ensemble_method):
        # Set unique random seed
        torch.manual_seed(seed_start + i)
        models.append(CANOS(in_channels=-1, hidden_size=128, out_channels=2, num_message_passing_steps=2, metadata=data.metadata()).to(device))
    
    train_eval_models(models, train_ds, eval_ds, constraints, lambdas, device, cfg.checkpoint_path, batch_size=cfg.batch_size)
=======
    model = CANOS(
        in_channels=-1,
        hidden_size=cfg.hidden_size,
        out_channels=2,
        num_message_passing_steps=cfg.num_message_passing_steps,
        metadata=data.metadata(),
        use_dropout=use_dropout,
        use_va=use_va,
    ).to(device)
    train_eval_model(
        model,
        training_loader,
        eval_loader,
        constraints,
        lambdas,
        device,
        rho=cfg.rho,
        beta=cfg.beta,
        train_log_interval=cfg.train_log_interval, 
        epochs=cfg.epochs,
        num_samples=cfg.num_samples,
        approx_method=cfg.approx_method,
    )
>>>>>>> 90b3019e


if __name__ == "__main__":
    wandb.init(entity="real-lab", project="PGM_bayes_gnn_opf", name="canos_gnn")
    main()<|MERGE_RESOLUTION|>--- conflicted
+++ resolved
@@ -38,35 +38,31 @@
     # constraints
     constraints = {"voltage_angle": voltage_angle_loss, "flow": flow_loss, "power_balance": power_balance_loss}
 
+    models = []
+    seed_start = 0
     use_dropout = cfg.approx_method == "MC_dropout"
     use_va = cfg.approx_method == "variational_inference"
-
-<<<<<<< HEAD
-    models = []
-    seed_start = 0
     for i in range(cfg.num_models_ensemble_method):
         # Set unique random seed
         torch.manual_seed(seed_start + i)
-        models.append(CANOS(in_channels=-1, hidden_size=128, out_channels=2, num_message_passing_steps=2, metadata=data.metadata()).to(device))
+        models.append(CANOS(
+            in_channels=-1,
+            hidden_size=cfg.hidden_size,
+            out_channels=2,
+            num_message_passing_steps=cfg.num_message_passing_steps,
+            metadata=data.metadata(),
+            use_dropout=use_dropout,
+            use_va=use_va,
+        ).to(device))
     
-    train_eval_models(models, train_ds, eval_ds, constraints, lambdas, device, cfg.checkpoint_path, batch_size=cfg.batch_size)
-=======
-    model = CANOS(
-        in_channels=-1,
-        hidden_size=cfg.hidden_size,
-        out_channels=2,
-        num_message_passing_steps=cfg.num_message_passing_steps,
-        metadata=data.metadata(),
-        use_dropout=use_dropout,
-        use_va=use_va,
-    ).to(device)
-    train_eval_model(
-        model,
+    train_eval_models(
+        models,
         training_loader,
         eval_loader,
         constraints,
         lambdas,
         device,
+        cfg.checkpoint_path,
         rho=cfg.rho,
         beta=cfg.beta,
         train_log_interval=cfg.train_log_interval, 
@@ -74,8 +70,6 @@
         num_samples=cfg.num_samples,
         approx_method=cfg.approx_method,
     )
->>>>>>> 90b3019e
-
 
 if __name__ == "__main__":
     wandb.init(entity="real-lab", project="PGM_bayes_gnn_opf", name="canos_gnn")
