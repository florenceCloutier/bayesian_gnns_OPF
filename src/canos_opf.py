--- conflicted
+++ resolved
@@ -41,10 +41,6 @@
     use_dropout = cfg.approx_method == "MC_dropout"
     use_va = cfg.approx_method == "variational_inference"
 
-<<<<<<< HEAD
-    model = CANOS(in_channels=-1, hidden_size=128, out_channels=2, num_message_passing_steps=2, metadata=data.metadata()).to(device)
-    train_eval_model(model, train_ds, eval_ds, constraints, lambdas, device, cfg.checkpoint_path, batch_size=cfg.batch_size)
-=======
     model = CANOS(
         in_channels=-1,
         hidden_size=cfg.hidden_size,
@@ -68,7 +64,6 @@
         num_samples=cfg.num_samples,
         approx_method=cfg.approx_method,
     )
->>>>>>> d7e27670
 
 
 if __name__ == "__main__":
