--- conflicted
+++ resolved
@@ -21,11 +21,8 @@
 epochs: 100
 batch_size: 128
 kl_weight: 0.1
-<<<<<<< HEAD
 num_models_ensemble_method: 2
-=======
 num_samples: 50
->>>>>>> 90b3019e
 
 # Logging
 train_log_interval: 4
